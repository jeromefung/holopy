--- conflicted
+++ resolved
@@ -77,13 +77,13 @@
         else:
             raise TheoryNotCompatibleError(self, scatterer)
 
-<<<<<<< HEAD
     def _raw_fields(self, positions, scatterer, optics):
         scat_coeffs = self._scat_coeffs(scatterer, optics)
         return mieangfuncs.mie_fields(positions, scat_coeffs, optics.polarization,
                                       self.compute_escat_radial)
-=======
-    def _calc_field(self, scatterer, schema):
+
+
+    def _calc_internal_field(self, scatterer, schema):
         """
         Calculate fields for single or multiple spheres
 
@@ -91,68 +91,16 @@
         ----------
         scatterer : :mod:`scatterpy.scatterer` object
             scatterer or list of scatterers to compute field for
-        selection : array of integers (optional)
-            a mask with 1's in the locations of pixels where you
-            want to calculate the field, defaults to all pixels
+
+        schema :
+
         Returns
         -------
         field : :class:`.ElectricField`with shape `imshape`
             scattered electric field
 
-        Notes
-        -----
-        For multiple particles, this code superposes the fields
-        calculated from each particle (using calc_mie_fields()).
-        """
-        if isinstance(scatterer, Sphere):
-            scat_coeffs = self._scat_coeffs(scatterer, schema.optics)
-
-            # mieangfuncs.f90 works with everything dimensionless.
-            # tranpose to get things in fortran format
-            # TODO: move this transposing to a wrapper
-            if self.compute_escat_radial:
-                fields = mieangfuncs.mie_fields(schema.positions_kr_theta_phi(
-                        origin = scatterer.center).T, scat_coeffs,
-                                                schema.optics.polarization, 1)
-            else:
-                fields = mieangfuncs.mie_fields(schema.positions_kr_theta_phi(
-                        origin = scatterer.center).T, scat_coeffs,
-                                                schema.optics.polarization, 0)
-            fields = self._finalize_fields(scatterer.z, fields, schema)
-        
-        elif isinstance(scatterer, Scatterers):
-            spheres = scatterer.get_component_list()
-
-            field = self._calc_field(spheres[0], schema)
-            for sphere in spheres[1:]:
-                field += self._calc_field(sphere, schema)
-            fields = field
-        else:
-            raise TheoryNotCompatibleError(self, scatterer)
-    
-        return self._set_internal_fields(fields, scatterer)
-        
-        
-        
-        
-    def _calc_internal_field(self, scatterer, schema):
-        """
-        Calculate fields for single or multiple spheres
-
-        Parameters
-        ----------
-        scatterer : :mod:`scatterpy.scatterer` object
-            scatterer or list of scatterers to compute field for
-
-        schema :
-        
-        Returns
-        -------
-        field : :class:`.ElectricField`with shape `imshape`
-            scattered electric field
-            
         So far this should only work for spheres.
-        
+
         Currently, this only return the field from "mie_fields".
         This is incorrect and we need to call a new Fortran function to generate
         the true internal fields. -DH Feb 06 2013
@@ -162,7 +110,7 @@
         else:
             scat_coeffs = self._scat_coeffs(scatterer, schema.optics)
             scat_coeffs_internal = self._scat_coeffs_internal(scatterer, schema.optics)
-            
+
             center_to_center = scatterer.center - schema.center
             unit_vector = center_to_center - abs(center_to_center).sum()
 
@@ -170,64 +118,61 @@
                 print 'scatterer not in schema'
                 #raise some error since the scatterer is not in the schema
             else:
-                
+
                 origin = schema.origin
                 extent = schema.extent
                 shape  = schema.shape
-                
+
                 xo,yo,zo = schema.center
-                
-                
-  #########   Method #1            
+
+
+  #########   Method #1
 #                 spherical_coords = schema.positions_r_theta_phi(
 #                         origin = scatterer.center)
-#                 
+#
 #                 r,theta,phi = spherical_coords[:,0],spherical_coords[:,1],spherical_coords[:,2]
-#             
-#              
-#                 
+#
+#
+#
 #                 x = r*np.sin(theta)*np.cos(phi) + xo
 #                 y = r*np.sin(theta)*np.sin(phi) + yo
 #                 z = r*np.cos(theta)             + zo
- ##############               
- 
+ ##############
+
  ### ##########  Method #2
                 xyzs = schema.positions_xyz()
-                
+
                 xs,ys,zs = scatterer.center
-                
+
                 x = xyzs[:,0] + xo - xs
                 y = xyzs[:,1] + xo - xs
                 z = xyzs[:,2] + xo + xs
                 #z = np.flipud(z)
 
- ##########################               
+ ##########################
                 #ind is a list of the indices of the spherical coords that are within the scatterer
                 ind = np.array([scatterer.contains(xyz) for xyz in zip(x,y,z)]).T
-                            
+
                 points_in_scatterer = schema.positions_kr_theta_phi(
                         origin = scatterer.center)[ind]
-                
+
                 n_scatterer = scatterer.parameters['n']
                 n_medium    = schema.optics.index
                 rel_index   = n_scatterer/n_medium
 
-                
+
                 print np.shape(points_in_scatterer)[0]
-                #Hopefully we can switch to this soon:                                
+                #Hopefully we can switch to this soon:
                 fields = mieangfuncs.mie_internal_fields(points_in_scatterer.T, rel_index, scat_coeffs,
                                 schema.optics.polarization)
                 ###############
-                
-                # We create a selection schema to pass to _finalize_fields so that it knows that 
+
+                # We create a selection schema to pass to _finalize_fields so that it knows that
                 # we are only interested in the internal fields
                 selection_schema = copy.copy(schema)
                 selection_schema._selection = np.reshape(ind,(shape))
-                                  
+
             return self._finalize_fields(scatterer.z, fields, selection_schema)
-    
-    
->>>>>>> 3d33961b
 
     def _calc_cross_sections(self, scatterer, optics):
         """
@@ -291,8 +236,8 @@
             return  miescatlib.scatcoeffs(m_arr[0], x_arr[0], lmax)
         else:
             return scatcoeffs_multi(m_arr, x_arr)
-            
-            
+
+
     def _scat_coeffs_internal(self, s, optics):
         x_arr = optics.wavevec * _ensure_array(s.r)
         m_arr = _ensure_array(s.n) / optics.index
