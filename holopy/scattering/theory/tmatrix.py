--- conflicted
+++ resolved
@@ -64,15 +64,12 @@
         return s
 
     def _parse_args(self, scatterer, pos, medium_wavevec, medium_index):
-<<<<<<< HEAD
-=======
         """Parses inputs into form usable by tmatrix_f. The definitions of
         the aruguments can be found in "Scattering, Absorbtion, and Emission of
         Light by Small Particles" by Mishchenko, Travis and Lacis in Chapter 5.
 
         The incident polarization is set to (1, 0)
         """
->>>>>>> 11937baf
         angles = pos.T[:, 1:] * 180/np.pi
 
         med_wavelen = 2*np.pi/medium_wavevec
@@ -103,22 +100,15 @@
         ndgs = 5
         alpha = scatterer.rotation[2] * 180 / np.pi
         beta = scatterer.rotation[1] * 180 / np.pi
-<<<<<<< HEAD
-=======
 
         # FIXME: Why does the incident polarization have to be set to  (1, 0)?
->>>>>>> 11937baf
         thet0 = 0
         thet = angles[:, 0]
         phi0 = 0
         phi = angles[:, 1]
         nang = angles.shape[0]
 
-<<<<<<< HEAD
-        args = [axi, rat, lam, mrr, mri, eps, NP, ndgs, alpha, beta, 
-=======
         args = [axi, rat, lam, mrr, mri, eps, NP, ndgs, alpha, beta,
->>>>>>> 11937baf
                 thet0, thet, phi0, phi, nang]
 
         return args
